--- conflicted
+++ resolved
@@ -18,11 +18,8 @@
     DEEPGRAM = "transcriber_deepgram"
     GOOGLE = "transcriber_google"
     ASSEMBLY_AI = "transcriber_assembly_ai"
-<<<<<<< HEAD
     WHISPER_CPP = "transcriber_whisper_cpp"
-=======
     REV_AI = "transcriber_rev_ai"
->>>>>>> 77326672
 
 
 class EndpointingType(str, Enum):
@@ -106,13 +103,12 @@
 ):
     pass
 
-<<<<<<< HEAD
 
 class WhisperCPPTranscriberConfig(TranscriberConfig, type=TranscriberType.WHISPER_CPP):
     buffer_size_seconds: float = 1
     libname: str
     fname_model: str
-=======
+
+
 class RevAITranscriberConfig(TranscriberConfig, type=TranscriberType.REV_AI):
-    pass
->>>>>>> 77326672
+    pass