<<<<<<< HEAD
=======
import json
import openai
import logging

from typing import Generator, Optional, Tuple

>>>>>>> 1bb1baa4
from langchain.prompts import (
    ChatPromptTemplate,
    MessagesPlaceholder,
    SystemMessagePromptTemplate,
    HumanMessagePromptTemplate,
)

from langchain.chains import ConversationChain
from langchain.chat_models import ChatOpenAI
from langchain.schema import ChatMessage, AIMessage
<<<<<<< HEAD
import openai
from typing import AsyncGenerator, Optional, Tuple

import logging
=======

>>>>>>> 1bb1baa4
from vocode import getenv
from vocode.streaming.agent.chat_agent import ChatAgent
from vocode.streaming.models.agent import ChatGPTAgentConfig
from vocode.streaming.agent.utils import stream_openai_response_async


class ChatGPTAgent(ChatAgent):
    def __init__(
        self,
        agent_config: ChatGPTAgentConfig,
        logger: logging.Logger = None,
        openai_api_key: Optional[str] = None,
    ):
        super().__init__(agent_config=agent_config, logger=logger)
        openai.api_key = openai_api_key or getenv("OPENAI_API_KEY")
        if not openai.api_key:
            raise ValueError(
                "OPENAI_API_KEY must be set in environment or passed in"
            )
        self.prompt = ChatPromptTemplate.from_messages(
            [
                SystemMessagePromptTemplate.from_template(agent_config.prompt_preamble),
                MessagesPlaceholder(variable_name="history"),
                HumanMessagePromptTemplate.from_template("{input}"),
            ]
        )
        if agent_config.initial_message:
            if agent_config.generate_responses:
                # we use ChatMessages for memory when we generate responses
                self.memory.chat_memory.messages.append(
                    ChatMessage(
                        content=agent_config.initial_message.text, role="assistant"
                    )
                )
            else:
                self.memory.chat_memory.add_ai_message(
                    agent_config.initial_message.text
                )
        self.llm = ChatOpenAI(
            model_name=self.agent_config.model_name,
            temperature=self.agent_config.temperature,
            max_tokens=self.agent_config.max_tokens,
            openai_api_key=openai.api_key,
        )
        self.conversation = ConversationChain(
            memory=self.memory, prompt=self.prompt, llm=self.llm
        )
        self.first_response = (
            self.create_first_response(agent_config.expected_first_prompt)
            if agent_config.expected_first_prompt
            else None
        )
        self.is_first_response = True

    def create_first_response(self, first_prompt):
        return self.conversation.predict(input=first_prompt)

    async def respond(
        self,
        human_input,
        is_interrupt: bool = False,
        conversation_id: Optional[str] = None,
    ) -> Tuple[str, bool]:
        if is_interrupt and self.agent_config.cut_off_response:
            cut_off_response = self.get_cut_off_response()
            self.memory.chat_memory.add_user_message(human_input)
            self.memory.chat_memory.add_ai_message(cut_off_response)
            return cut_off_response, False
        self.logger.debug("LLM responding to human input")
        if self.is_first_response and self.first_response:
            self.logger.debug("First response is cached")
            self.is_first_response = False
            text = self.first_response
        else:
            text = await self.conversation.apredict(input=human_input)
        self.logger.debug(f"LLM response: {text}")
        return text, False

    async def generate_response(
        self,
        human_input,
        is_interrupt: bool = False,
        conversation_id: Optional[str] = None,
    ) -> AsyncGenerator[str, None]:
        self.memory.chat_memory.messages.append(
            ChatMessage(role="user", content=human_input)
        )
        if is_interrupt and self.agent_config.cut_off_response:
            cut_off_response = self.get_cut_off_response()
            self.memory.chat_memory.messages.append(
                ChatMessage(role="assistant", content=cut_off_response)
            )
            yield cut_off_response
            return
        prompt_messages = [
            ChatMessage(role="system", content=self.agent_config.prompt_preamble)
        ] + self.memory.chat_memory.messages
        bot_memory_message = ChatMessage(role="assistant", content="")
        self.memory.chat_memory.messages.append(bot_memory_message)
        stream = await openai.ChatCompletion.acreate(
            model=self.agent_config.model_name,
            messages=[
                prompt_message.dict(include={"content": True, "role": True})
                for prompt_message in prompt_messages
            ],
            max_tokens=self.agent_config.max_tokens,
            temperature=self.agent_config.temperature,
            stream=True,
        )
        async for message in stream_openai_response_async(
            stream,
            get_text=lambda choice: choice.get("delta", {}).get("content"),
        ):
            bot_memory_message.content = f"{bot_memory_message.content} {message}"
            yield message

<<<<<<< HEAD
    def update_last_bot_message_on_cut_off(self, message: str):
        for memory_message in self.memory.chat_memory.messages[::-1]:
            if (
                isinstance(memory_message, ChatMessage)
                and memory_message.role == "assistant"
            ) or isinstance(memory_message, AIMessage):
                memory_message.content = message
                return
=======

if __name__ == "__main__":
    from dotenv import load_dotenv

    load_dotenv()

    agent = ChatGPTAgent(
        ChatGPTAgentConfig(
            prompt_preamble="The assistant is having a pleasant conversation about life. If the user hasn't completed their thought, the assistant responds with 'PASS'",
        )
    )
    while True:
        response = agent.respond(input("Human: "))[0]
        print(f"AI: {response}")
        # for response in agent.generate_response(input("Human: ")):
        #     print(f"AI: {response}")
>>>>>>> 1bb1baa4
<|MERGE_RESOLUTION|>--- conflicted
+++ resolved
@@ -1,12 +1,9 @@
-<<<<<<< HEAD
-=======
 import json
 import openai
 import logging
 
 from typing import Generator, Optional, Tuple
 
->>>>>>> 1bb1baa4
 from langchain.prompts import (
     ChatPromptTemplate,
     MessagesPlaceholder,
@@ -17,14 +14,11 @@
 from langchain.chains import ConversationChain
 from langchain.chat_models import ChatOpenAI
 from langchain.schema import ChatMessage, AIMessage
-<<<<<<< HEAD
 import openai
 from typing import AsyncGenerator, Optional, Tuple
 
 import logging
-=======
 
->>>>>>> 1bb1baa4
 from vocode import getenv
 from vocode.streaming.agent.chat_agent import ChatAgent
 from vocode.streaming.models.agent import ChatGPTAgentConfig
@@ -41,9 +35,7 @@
         super().__init__(agent_config=agent_config, logger=logger)
         openai.api_key = openai_api_key or getenv("OPENAI_API_KEY")
         if not openai.api_key:
-            raise ValueError(
-                "OPENAI_API_KEY must be set in environment or passed in"
-            )
+            raise ValueError("OPENAI_API_KEY must be set in environment or passed in")
         self.prompt = ChatPromptTemplate.from_messages(
             [
                 SystemMessagePromptTemplate.from_template(agent_config.prompt_preamble),
@@ -139,32 +131,4 @@
             get_text=lambda choice: choice.get("delta", {}).get("content"),
         ):
             bot_memory_message.content = f"{bot_memory_message.content} {message}"
-            yield message
-
-<<<<<<< HEAD
-    def update_last_bot_message_on_cut_off(self, message: str):
-        for memory_message in self.memory.chat_memory.messages[::-1]:
-            if (
-                isinstance(memory_message, ChatMessage)
-                and memory_message.role == "assistant"
-            ) or isinstance(memory_message, AIMessage):
-                memory_message.content = message
-                return
-=======
-
-if __name__ == "__main__":
-    from dotenv import load_dotenv
-
-    load_dotenv()
-
-    agent = ChatGPTAgent(
-        ChatGPTAgentConfig(
-            prompt_preamble="The assistant is having a pleasant conversation about life. If the user hasn't completed their thought, the assistant responds with 'PASS'",
-        )
-    )
-    while True:
-        response = agent.respond(input("Human: "))[0]
-        print(f"AI: {response}")
-        # for response in agent.generate_response(input("Human: ")):
-        #     print(f"AI: {response}")
->>>>>>> 1bb1baa4
+            yield message