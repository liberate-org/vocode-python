--- conflicted
+++ resolved
@@ -2,14 +2,7 @@
 from openai.openai_object import OpenAIObject
 from pydantic import BaseModel
 import pytest
-<<<<<<< HEAD
-from vocode.streaming.agent.utils import stream_response_async
-
-GET_TEXT = lambda choice: choice.get("delta", {}).get("content")
-
-=======
 from vocode.streaming.agent.utils import collate_response_async, openai_get_tokens
->>>>>>> 31e669c5
 
 async def _agen_from_list(l):
     for item in l:
@@ -212,13 +205,8 @@
 
     for test_case in test_cases:
         actual_sentences = []
-<<<<<<< HEAD
-        async for sentence in stream_response_async(
-            _agen_from_list(test_case.openai_objects), GET_TEXT
-=======
         async for sentence in collate_response_async(
             openai_get_tokens(_agen_from_list(test_case.openai_objects))
->>>>>>> 31e669c5
         ):
             actual_sentences.append(sentence)
         assert actual_sentences == test_case.expected_sentences